// Libraries
var Cookies = require('js-cookie');
var d3 = require('d3');
var moment = require('moment');
var getSymbolFromCurrency = require('currency-symbol-map').getSymbolFromCurrency;

// Modules
//var AreaGraph = require('./areagraph');
var LineGraph = require('./linegraph');
var CountryMap = require('./countrymap');
var CountryTable = require('./countrytable');
var CountryTopos = require('./countrytopos');
var DataService = require('./dataservice');
var ExchangeConfig = require('./exchangeconfig');
var ExchangeLayer = require('./exchangelayer');
var flags = require('./flags');
var grib = require('./grib');
var HorizontalColorbar = require('./horizontalcolorbar');
var lang = require('json-loader!./configs/lang.json')[locale];
var LoadingService = require('./loadingservice');
var Solar = require('./solar');
var Tooltip = require('./tooltip');
var Wind = require('./wind');

// Configs
var capacities = require('json-loader!../../config/capacities.json');
var zones = require('json-loader!../../config/zones.json');

// Constants
var REFRESH_TIME_MINUTES = 5;

// History state
// TODO: put in a module

// History state init (state that is reflected in the url)
var historyState = {};
function appendQueryString(url, key, value) {
    return (url == '?' ? url : url + '&') + key + '=' + value;
}
function getHistoryStateURL() {
    var url = '?';
    d3.entries(historyState).forEach(function(d) {
        url = appendQueryString(url, d.key, d.value);
    });
    // '.' is not supported when serving from file://
    return (url == '?' ? '?' : url);
}
function replaceHistoryState(key, value) {
    if (value == null) {
        delete historyState[key];
    } else {
        historyState[key] = value;
    }
    history.replaceState(historyState, '', getHistoryStateURL());
}

// Global State
var selectedCountryCode;
var useRemoteEndpoint = true;
var customDate;
var currentMoment;
var colorBlindModeEnabled = false;
var showPageState = 'map';
var previousShowPageState = undefined;
var showWindOption = true;
var showSolarOption = true;
var windEnabled = showWindOption ? (Cookies.get('windEnabled') == 'true' || false) : false;
var solarEnabled = showSolarOption ? (Cookies.get('solarEnabled') == 'true' || false) : false;

function isMobile() {
    return (/android|blackberry|iemobile|ipad|iphone|ipod|opera mini|webos/i).test(navigator.userAgent);
}

// Read query string
function parseQueryString(querystring) {
    args = querystring.replace('\?','').split('&');
    args.forEach(function(arg) {
        kv = arg.split('=');
        // Store in history state to be able to reconstruct
        replaceHistoryState(kv[0], kv[1]);
        if (kv[0] == 'remote') {
            useRemoteEndpoint = kv[1] == 'true';
            replaceHistoryState('remote', useRemoteEndpoint);
        } else if (kv[0] == 'datetime') {
            customDate = kv[1];
            replaceHistoryState('datetime', customDate);
        } else if (kv[0] == 'countryCode') {
            selectedCountryCode = kv[1];
            replaceHistoryState('countryCode', selectedCountryCode);
        } else if (kv[0] == 'page') {
            showPageState = kv[1];
            replaceHistoryState('page', showPageState);
            if (showPage) showPage(showPageState);
        } else if (kv[0] == 'solar') {
            solarEnabled = kv[1] == 'true';
            replaceHistoryState('solar', solarEnabled);
        } else if (kv[0] == 'wind') {
            windEnabled = kv[1] == 'true';
            replaceHistoryState('wind', windEnabled);
        }
    });
}
parseQueryString(location.search);

// Initialise mobile app (cordova)
var app = {
    // Application Constructor
    initialize: function() {
        this.bindEvents();
    },

    bindEvents: function () {
        document.addEventListener('deviceready', this.onDeviceReady, false);
        document.addEventListener('resume', this.onResume, false);
    },

    onDeviceReady: function() {
        // We will init / bootstrap our application here
        codePush.sync(null, {installMode: InstallMode.ON_NEXT_RESUME});
        universalLinks.subscribe(null, function (eventData) {
            // do some work
            parseQueryString(eventData.url.split('?')[1] || eventData.url);
        });
    },

    onResume: function() {
        codePush.sync(null, {installMode: InstallMode.ON_NEXT_RESUME});
    }
};
app.initialize();

// Computed State
var colorBlindModeEnabled = Cookies.get('colorBlindModeEnabled') == 'true' || false;
var isLocalhost = window.location.href.indexOf('electricitymap') == -1;
var isEmbedded = window.top !== window.self;
var REMOTE_ENDPOINT = 'https://api.electricitymap.org';
var LOCAL_ENDPOINT = 'http://localhost:9000';
var ENDPOINT = (document.domain != '' && document.domain.indexOf('electricitymap') == -1 && !useRemoteEndpoint) ?
    LOCAL_ENDPOINT : REMOTE_ENDPOINT;

// Set history state of remaining variables
replaceHistoryState('wind', windEnabled);
replaceHistoryState('solar', solarEnabled);

// Twitter
window.twttr = (function(d, s, id) {
    var js, fjs = d.getElementsByTagName(s)[0],
    t = window.twttr || {};
    if (d.getElementById(id)) return t;
    js = d.createElement(s);
    js.id = id;
    js.src = "https://platform.twitter.com/widgets.js";
    fjs.parentNode.insertBefore(js, fjs);

    t._e = [];
    t.ready = function(f) {
        t._e.push(f);
    };

    return t;
}(document, "script", "twitter-wjs"));

// Facebook
window.fbAsyncInit = function() {
    FB.init({
        appId      : '1267173759989113',
        xfbml      : true,
        version    : 'v2.8'
    });
    if (!isLocalhost) {
        FB.AppEvents.logPageView('pageview');
    }
};

(function(d, s, id){
    var js, fjs = d.getElementsByTagName(s)[0];
    if (d.getElementById(id)) {return;}
    js = d.createElement(s); js.id = id;
    //js.src = "https://connect.facebook.net/" + FBLocale + "/sdk.js";
    // Do not translate facebook because we fixed the size of buttons
    // because of a cordova bug serving from file://
    js.src = "https://connect.facebook.net/en_US/sdk.js";
    fjs.parentNode.insertBefore(js, fjs);
}(document, 'script', 'facebook-jssdk'));

if (!isLocalhost) {
    // Mixpanel
    (function(e,b){if(!b.__SV){var a,f,i,g;window.mixpanel=b;b._i=[];b.init=function(a,e,d){function f(b,h){var a=h.split(".");2==a.length&&(b=b[a[0]],h=a[1]);b[h]=function(){b.push([h].concat(Array.prototype.slice.call(arguments,0)))}}var c=b;"undefined"!==typeof d?c=b[d]=[]:d="mixpanel";c.people=c.people||[];c.toString=function(b){var a="mixpanel";"mixpanel"!==d&&(a+="."+d);b||(a+=" (stub)");return a};c.people.toString=function(){return c.toString(1)+".people (stub)"};i="disable time_event track track_pageview track_links track_forms register register_once alias unregister identify name_tag set_config reset people.set people.set_once people.increment people.append people.union people.track_charge people.clear_charges people.delete_user".split(" ");
    for(g=0;g<i.length;g++)f(c,i[g]);b._i.push([a,e,d])};b.__SV=1.2;a=e.createElement("script");a.type="text/javascript";a.async=!0;a.src="undefined"!==typeof MIXPANEL_CUSTOM_LIB_URL?MIXPANEL_CUSTOM_LIB_URL:"file:"===e.location.protocol&&"//cdn.mxpnl.com/libs/mixpanel-2-latest.min.js".match(/^\/\//)?"https://cdn.mxpnl.com/libs/mixpanel-2-latest.min.js":"//cdn.mxpnl.com/libs/mixpanel-2-latest.min.js";f=e.getElementsByTagName("script")[0];f.parentNode.insertBefore(a,f)}})(document,window.mixpanel||[]);
    mixpanel.init('f350f1ec866f4737a5f69497e58cf67d');
    mixpanel.track('Visit', {'bundleVersion': bundleHash});

    // Google Analytics
    (function(i,s,o,g,r,a,m){i['GoogleAnalyticsObject']=r;i[r]=i[r]||function(){
      (i[r].q=i[r].q||[]).push(arguments)},i[r].l=1*new Date();a=s.createElement(o),
      m=s.getElementsByTagName(o)[0];a.async=1;a.src=g;m.parentNode.insertBefore(a,m)
      })(window,document,'script','https://www.google-analytics.com/analytics.js','ga');
      ga('create', 'UA-79729918-1', 'auto');
      ga('send', 'pageview');
}

if (!isLocalhost) {
  _opbeat = window._opbeat || function() {
      (window._opbeat.q = window._opbeat.q || []).push(arguments)
  };
  if (typeof _opbeat !== 'undefined') {
      _opbeat('config', {
          orgId: '093c53b0da9d43c4976cd0737fe0f2b1',
          appId: 'f40cef4b37'
      });
      _opbeat('setExtraContext', {
          bundleHash: bundleHash
      });
  } else {
      console.warn('Opbeat could not be initialized!');
  }
}

function catchError(e) {
    console.error('Error Caught! ' + e);
    if (!isLocalhost) {
        if(typeof _opbeat !== 'undefined')
            _opbeat('captureException', e);
        trackAnalyticsEvent('error', {name: e.name, stack: e.stack, bundleHash: bundleHash});
    }
}

// Analytics
function trackAnalyticsEvent(eventName, paramObj) {
    if (!isLocalhost) {
        try {
            if(typeof FB !== 'undefined')
                FB.AppEvents.logEvent(eventName, undefined, paramObj);
        } catch(err) { console.error('FB AppEvents error: ' + err); }
        try {
            if(typeof mixpanel !== 'undefined')
                mixpanel.track(eventName, paramObj);
        } catch(err) { console.error('Mixpanel error: ' + err); }
        try {
            if(typeof ga !== 'undefined')
                ga('send', eventName);
        } catch(err) { console.error('Google Analytics error: ' + err); }
    }
}

// Set proper locale
moment.locale(locale);

// Display embedded warning
// d3.select('#embedded-error').style('display', isEmbedded ? 'block' : 'none');

// Prepare co2 scale
var maxCo2 = 800;
var co2color;
var co2Colorbar;
function updateCo2Scale() {
    if (colorBlindModeEnabled) {
      co2color = d3.scaleSequential(d3.interpolateMagma)
        .domain([2000, 0]);
    } else {
      co2color = d3.scaleLinear()
        .domain([0, 375, 725, 800])
        .range(['green', 'orange', 'rgb(26,13,0)'])
    }

    co2color.clamp(true);
    co2Colorbar = new HorizontalColorbar('.co2-colorbar', co2color)
      .markerColor('white')
      .domain([0, maxCo2])
      .render();
    if (countryMap) countryMap.co2color(co2color).render();
    if (countryTable) countryTable.co2color(co2color).render();
    if (countryHistoryGraph) countryHistoryGraph.yColorScale(co2color);
    if (exchangeLayer) exchangeLayer.co2color(co2color).render();
    if (tooltip)
      tooltip
        .co2color(co2color)
        .co2Colorbar(co2Colorbar);
    if (countryListSelector)
        countryListSelector.select('div.emission-rect')
            .style('background-color', function(d) {
                return d.co2intensity ? co2color(d.co2intensity) : 'gray';
            });
}
d3.select('#checkbox-colorblind').node().checked = colorBlindModeEnabled;
d3.select('#checkbox-colorblind').on('change', function() {
    colorBlindModeEnabled = !colorBlindModeEnabled;
    Cookies.set('colorBlindModeEnabled', colorBlindModeEnabled);
    updateCo2Scale();
});
updateCo2Scale();

var maxWind = 15;
var windColor = d3.scaleLinear()
    .domain(d3.range(10).map( function (i) { return d3.interpolate(0, maxWind)(i / (10 - 1)); } ))
    .range([
        "rgba(0,   255, 255, 1.0)",
        "rgba(100, 240, 255, 1.0)",
        "rgba(135, 225, 255, 1.0)",
        "rgba(160, 208, 255, 1.0)",
        "rgba(181, 192, 255, 1.0)",
        "rgba(198, 173, 255, 1.0)",
        "rgba(212, 155, 255, 1.0)",
        "rgba(225, 133, 255, 1.0)",
        "rgba(236, 109, 255, 1.0)",
        "rgba(255,  30, 219, 1.0)"
    ])
    .clamp(true);
// ** Solar Scale **
var maxSolarDSWRF = 1000;
var minDayDSWRF = 0;
// var nightOpacity = 0.8;
var minSolarDayOpacity = 0.6;
var maxSolarDayOpacity = 0.0;
var solarDomain = d3.range(10).map(function (i) { return d3.interpolate(minDayDSWRF, maxSolarDSWRF)(i / (10 - 1)); } );
var solarRange = d3.range(10).map(function (i) {
    var c = Math.round(d3.interpolate(0, 0)(i / (10 - 1)));
    var a = d3.interpolate(minSolarDayOpacity, maxSolarDayOpacity)(i / (10 - 1));
    return 'rgba(' + c + ', ' + c + ', ' + c + ', ' + a + ')';
});
// Insert the night (DWSWRF \in [0, minDayDSWRF]) domain
// solarDomain.splice(0, 0, 0);
// solarRange.splice(0, 0, 'rgba(0, 0, 0, ' + nightOpacity + ')');
// Create scale
var solarColor = d3.scaleLinear()
    .domain(solarDomain)
    .range(solarRange)
    .clamp(true);

// Production/imports-exports mode
var modeColor = {
    'wind': '#74cdb9',
    'solar': '#f27406',
    'hydro': '#2772b2',
    'hydro storage': '#2772b2',
    'biomass': '#166a57',
    'geothermal': 'yellow',
    'nuclear': '#AEB800',
    'gas': '#bb2f51',
    'coal': '#ac8c35',
    'oil': '#867d66',
    'unknown': 'lightgray'
};
var modeOrder = [
    'wind',
    'solar',
    'hydro',
    'hydro storage',
    'geothermal',
    'biomass',
    'nuclear',
    'gas',
    'coal',
    'oil',
    'unknown'
];

// Set up objects
var countryMap = new CountryMap('#map')
    .co2color(co2color);
var exchangeLayer = new ExchangeLayer('svg.map-layer', '.arrows-layer').co2color(co2color);
countryMap.exchangeLayer(exchangeLayer);
var countryTable = new CountryTable('.country-table', modeColor, modeOrder).co2color(co2color);
var tooltip = new Tooltip(countryTable, countries)
    .co2color(co2color)
    .co2Colorbar(co2Colorbar);
//var countryHistoryGraph = new AreaGraph('.country-history', modeColor, modeOrder);
var countryHistoryGraph = new LineGraph('.country-history',
    function(d) { return moment(d.stateDatetime).toDate(); },
    function(d) { return d.co2intensity; },
    function(d) { return d.co2intensity != null; }).yColorScale(co2color);
countryHistoryGraph.y.domain([0, maxCo2]);

var windColorbar = new HorizontalColorbar('.wind-colorbar', windColor)
    .markerColor('black');
d3.select('.wind-colorbar').style('display', windEnabled ? 'block': 'none');
var solarColorbarColor = d3.scaleLinear()
    .domain([0, 0.5 * maxSolarDSWRF, maxSolarDSWRF])
    .range(['black', 'white', 'gold'])
var solarColorbar = new HorizontalColorbar('.solar-colorbar', solarColorbarColor)
    .markerColor('red');
d3.select('.solar-colorbar').style('display', solarEnabled ? 'block': 'none');

var tableDisplayEmissions = countryTable.displayByEmissions();

// Set weather checkboxes
d3.select('#checkbox-wind').node().checked = windEnabled;
d3.selectAll('.wind-toggle').classed('active', windEnabled);
d3.select('#checkbox-solar').node().checked = solarEnabled;
d3.selectAll('.solar-toggle').classed('active', solarEnabled);
d3.select('.layer-toggles').style('display', !showWindOption && !showSolarOption ? 'none' : null);

window.toggleSource = function(state) {
    if(state === undefined)
        state = !tableDisplayEmissions;
    tableDisplayEmissions = state;
    trackAnalyticsEvent(
        tableDisplayEmissions ? 'switchToCountryEmissions' : 'switchToCountryProduction',
        {countryCode: countryTable.data().countryCode});
    countryTable
        .displayByEmissions(tableDisplayEmissions);
    d3.select('.country-show-emissions')
        .style('display', tableDisplayEmissions ? 'none' : 'block');
    d3.select('.country-show-electricity')
        .style('display', tableDisplayEmissions ? 'block' : 'none');
}

// Tooltips
// TODO: Move to module together with countrymap tooltip
function placeTooltip(selector, d3Event) {
    var tooltip = d3.select(selector);
    var w = tooltip.node().getBoundingClientRect().width;
    var h = tooltip.node().getBoundingClientRect().height;
    var margin = 5;
    var mapWidth = d3.select('#map-container').node().getBoundingClientRect().width;

    // TODO: d3Event.layerY does not return the proper cursor coordinates.
    // or it needs to be remapped to container coordinates..

    // On very small screens
    if (w > mapWidth) {
        tooltip
            .style('width', '100%');
    }
    else {
        var x = 0;
        if (w > mapWidth / 2 - 5) {
            // Tooltip won't fit on any side, so don't translate x
            x = 0.5 * (mapWidth - w);
        } else {
            x = d3Event.layerX + margin;
            if (mapWidth - x <= w) {
                x = d3Event.layerX - w - margin;
            }
        }
        var y = d3Event.layerY - h - margin; if (y <= margin) y = d3Event.layerY + margin;
        tooltip
            .style('transform',
                'translate(' + x + 'px' + ',' + y + 'px' + ')');
    }
}

// Prepare data
var countries = CountryTopos.addCountryTopos({});
// Validate selected country
if (d3.keys(countries).indexOf(selectedCountryCode) == -1) {
    selectedCountryCode = undefined;
    if (showPageState == 'country') {
        showPageState = 'map';
        replaceHistoryState('page', showPageState);
    }
}
// Assign data
countryMap
    .data(d3.values(countries))
// Add configurations
d3.entries(zones).forEach(function(d) {
    var zone = countries[d.key];
    d3.entries(d.value).forEach(function(o) { zone[o.key] = o.value; });
    // Add translation
    zone.shortname = lang.zoneShortName[d.key];
});
// Add capacities
d3.entries(capacities).forEach(function(d) {
    var zone = countries[d.key];
    zone.capacity = d.value.capacity;
    zone.maxCapacity = d3.max(d3.values(zone.capacity));
    zone.maxStorageCapacity = d3.max(d3.entries(zone.capacity), function(d) {
        return (d.key.indexOf('storage') != -1) ? d.value : 0;
    });
});
// Add id to each zone
d3.entries(countries).forEach(function(d) {
    var zone = countries[d.key];
    zone.countryCode = d.key; // TODO: Rename to zoneId
})
var exchanges = {};
ExchangeConfig.addExchangesConfiguration(exchanges);
d3.entries(exchanges).forEach(function(entry) {
    entry.value.countryCodes = entry.key.split('->').sort();
    if (entry.key.split('->')[0] != entry.value.countryCodes[0])
        console.error('Exchange sorted key pair ' + entry.key + ' is not sorted alphabetically');
});
var wind, solar, geolocation;

var histories = {};

function selectCountry(countryCode, notrack) {
    if (!countries) { return; }
    if (countryCode && countries[countryCode]) {
        // Selected
        if (!notrack)
            trackAnalyticsEvent('countryClick', {countryCode: countryCode});
        countryTable
            .data(countries[countryCode])
            .powerScaleDomain(null) // Always reset scale if click on a new country
            .render();

        function updateGraph(countryHistory) {
            // No export capacities are defined, and they are thus
            // varying the scale.
            // Here's a hack to fix it.
            var lo = d3.min(countryHistory, function(d) {
                return Math.min(
                    -d.maxExport || 0,
                    -d.maxStorage || 0);
            });
            var hi = d3.max(countryHistory, function(d) {
                return Math.max(
                    d.maxCapacity || 0,
                    d.maxProduction || 0,
                    d.maxImport || 0)
            });

            // Figure out the highest CO2 emissions
            var hi_co2 = d3.max(countryHistory, function(d) {
                return d.co2intensity;
            });
            countryHistoryGraph.y.domain([0, Math.max(maxCo2, hi_co2)]);

            // Set x domain based on current time
            if (countryHistory.length && currentMoment)
                countryHistoryGraph.x.domain(
                    d3.extent([
                      countryHistoryGraph.xAccessor(countryHistory[0]),
                      currentMoment.toDate()]));

            countryHistoryGraph
                .data(countryHistory);
            if (countryHistoryGraph.frozen) {
                var data = countryHistoryGraph.data()[countryHistoryGraph.selectedIndex];
                if (!data) {
                    // This country has no history at this time
                    // Reset view
                    countryTable
                        .data({countryCode: countryCode})
                        .render()
                } else {
                    countryTable
                        .data(data)
                        .powerScaleDomain([lo, hi])
                        .render()
                }
            }
            countryHistoryGraph
                .onMouseMove(function(d) {
                    if (!d) return;
                    // In case of missing data
                    if (!d.countryCode)
                        d.countryCode = countryCode;
                    countryTable
                        .powerScaleDomain([lo, hi])
                        .data(d)
                        .render(true);
                })
                .onMouseOut(function() {
                    countryTable
                        .powerScaleDomain(null)
                        .data(countries[countryCode])
                        .render();
                })
                .render();
        }

        // Load graph
        if (customDate)
            console.error('Can\'t fetch history when a custom date is provided!');
        else if (!histories[countryCode])
            d3.json(ENDPOINT + '/v2/history?countryCode=' + countryCode, function(err, obj) {
                if (err) console.error(err);
                if (!obj || !obj.data) console.warn('Empty history received for ' + countryCode);
                if (err || !obj || !obj.data) {
                    updateGraph([]);
                    return;
                }

                // Add capacities
                if (capacities[countryCode]) {
                    var maxCapacity = d3.max(d3.values(capacities[countryCode].capacity));
                    obj.data.forEach(function(d) {
                        d.capacity = capacities[countryCode].capacity;
                        d.maxCapacity = maxCapacity;
                    });
                }

                // Save to local cache
                histories[countryCode] = obj.data;

                // Show
                updateGraph(histories[countryCode]);
            });
        else
            updateGraph(histories[countryCode]);
    }
    replaceHistoryState('countryCode', selectedCountryCode);
    d3.select('#left-panel-country-back').style('display', selectedCountryCode ? '' : 'none');
    d3.select('#country-table-back-button').style('display', selectedCountryCode ? 'block' : 'none');
}
// Bind
countryMap
    .onSeaClick(function () { selectedCountryCode = undefined; showPage('map'); })
    .onCountryClick(function (d) { selectedCountryCode = d.countryCode; showPage('country'); });
d3.selectAll('#country-table-back-button,#left-panel-country-back,.left-panel-toolbar-back')
    .on('click', function() { selectedCountryCode = undefined; showPage(previousShowPageState || 'map'); });
d3.selectAll('.highscore-button').on('click', function() { showPage('highscore'); });
d3.selectAll('.map-button').on('click', function() { showPage('map'); });
d3.selectAll('.info-button').on('click', function() { showPage('info'); });
if(showPageState) {
    showPage(showPageState);
}

function showPage(pageName) {

    if(pageName === undefined)
        pageName = 'map';

    showPageState = pageName;

    if (showPageState != 'country')
        previousShowPageState = showPageState;

    replaceHistoryState('page', showPageState);

    // Hide all panels - we will show only the ones we need
    d3.selectAll('.left-panel > div').style('display', 'none');
    d3.selectAll('.left-panel .left-panel-social').style('display', undefined);

    // Hide info screen on large screen only
    d3.selectAll('.left-panel .left-panel-info')
        // Only show on info or map
        .style('display', (pageName == 'info' || pageName == 'map') ? undefined : 'none')
        // but hide for small screens on all but info
        .classed('large-screen-visible', pageName != 'info');

    // Hide map on small screens
    // It's important we show the map before rendering it to make sure 
    // sizes are set properly
    d3.selectAll('#map-container').classed('large-screen-visible', pageName != 'map');

    if(pageName == 'map') {
        d3.select('.left-panel').classed('large-screen-visible', true);
        selectCountry(undefined);
        renderMap();
        if (co2Colorbar) co2Colorbar.render();
        if (windEnabled) windColorbar.render();
        if (solarEnabled) solarColorbar.render();
    }
    else {
        d3.select('.left-panel').classed('large-screen-visible', false);
        d3.selectAll('.left-panel-'+pageName).style('display', undefined);
        if (pageName == 'country') {
            selectCountry(selectedCountryCode);
        } else if (pageName == 'info') {
            if (co2Colorbar) co2Colorbar.render();
            if (windEnabled) windColorbar.render();
            if (solarEnabled) solarColorbar.render();
        }
    }
 
    d3.selectAll('#bottom-menu .list-item').classed('active', false);   
    d3.selectAll('#bottom-menu .' + pageName + '-button').classed('active', true);
}

// Now that the width is set, we can render the legends
if (windEnabled && !selectedCountryCode) windColorbar.render();
if (solarEnabled && !selectedCountryCode) solarColorbar.render();

// Attach event handlers
function toggleWind() {
    windEnabled = !windEnabled;
    replaceHistoryState('wind', windEnabled);
    Cookies.set('windEnabled', windEnabled);
    d3.select('.wind-toggle').classed('active', windEnabled);
    d3.select('#checkbox-wind').node().checked = windEnabled;
    var now = customDate ? moment(customDate) : (new Date()).getTime();
    if (windEnabled) {
        d3.select('.wind-colorbar').style('display', 'block');
        windColorbar.render()
        if (!wind || Wind.isExpired(now, wind.forecasts[0], wind.forecasts[1])) {
            fetch(true);
        } else {
            Wind.show();
        }
    } else {
        d3.select('.wind-colorbar').style('display', 'none');
        Wind.hide();
    }
}
d3.select('#checkbox-wind').on('change', toggleWind);
d3.select('.wind-toggle').on('click', toggleWind);

function toggleSolar() {
    solarEnabled = !solarEnabled;
    replaceHistoryState('solar', solarEnabled);
    Cookies.set('solarEnabled', solarEnabled);
    d3.select('.solar-toggle').classed('active', solarEnabled);
    d3.select('#checkbox-solar').node().checked = solarEnabled;
    var now = customDate ? moment(customDate) : (new Date()).getTime();
    if (solarEnabled) {
        d3.select('.solar-colorbar').style('display', 'block');
        solarColorbar.render()
        if (!solar || Solar.isExpired(now, solar.forecasts[0], solar.forecasts[1])) {
            fetch(true);
        } else {
            Solar.show();
        }
    } else {
        d3.select('.solar-colorbar').style('display', 'none');
        Solar.hide();
    }
}
d3.select('#checkbox-solar').on('change', toggleSolar);
d3.select('.solar-toggle').on('click', toggleSolar);

function mapMouseOver(coordinates) {
    if (windEnabled && wind && coordinates) {
        var lonlat = countryMap.projection().invert(coordinates);
        var now = customDate ? moment(customDate) : (new Date()).getTime();
        if (!Wind.isExpired(now, wind.forecasts[0], wind.forecasts[1])) {
            var u = grib.getInterpolatedValueAtLonLat(lonlat,
                now, wind.forecasts[0][0], wind.forecasts[1][0]);
            var v = grib.getInterpolatedValueAtLonLat(lonlat,
                now, wind.forecasts[0][1], wind.forecasts[1][1]);
            if (!selectedCountryCode)
              windColorbar.currentMarker(Math.sqrt(u * u + v * v));
        }
    } else {
        windColorbar.currentMarker(undefined);
    }
    if (solarEnabled && solar && coordinates) {
        var lonlat = countryMap.projection().invert(coordinates);
        var now = customDate ? moment(customDate) : (new Date()).getTime();
        if (!Solar.isExpired(now, solar.forecasts[0], solar.forecasts[1])) {
            var val = grib.getInterpolatedValueAtLonLat(lonlat,
                now, solar.forecasts[0], solar.forecasts[1]);
            if (!selectedCountryCode)
              solarColorbar.currentMarker(val);
        }
    } else {
        solarColorbar.currentMarker(undefined);
    }
}
d3.select('.map')
    .on('mousemove', function() {
        mapMouseOver(d3.mouse(this));
    })
    .on('mouseout', function() {
        mapMouseOver(undefined);
    });

function renderMap() {
    if (!countryMap) { return ; }

    countryMap.render();
    
    if (!countryMap.projection()) {
        return;
    }

    if (!countryMap.center()) {
<<<<<<< HEAD
        if (geolocation) {
            countryMap.center(geolocation);
        } else if (selectedCountryCode) {
            var lon = d3.mean(countries[selectedCountryCode].coordinates[0][0], function(d) { return d[0]; });
            var lat = d3.mean(countries[selectedCountryCode].coordinates[0][0], function(d) { return d[1]; });
            countryMap.center([lon, lat]);
        } else {
            countryMap.center([0, 50]);
        }
    }

=======
        regionParams = countryMap.regionParams[countryMap.region()] || countryMap.regionParams['europe'];
        countryMap.center(geolocation || regionParams.center);
    }
>>>>>>> 8844d47b
    exchangeLayer
        .projection(countryMap.projection())
        .render();

    if (!showWindOption)
        d3.select(d3.select('#checkbox-wind').node().parentNode).style('display', 'none');
    if (windEnabled && wind && wind['forecasts'][0] && wind['forecasts'][1]) {
        LoadingService.startLoading();
        // Make sure to disable wind if the drawing goes wrong
        Cookies.set('windEnabled', false);
        Wind.draw('.wind',
            customDate ? moment(customDate) : moment(new Date()),
            wind.forecasts[0],
            wind.forecasts[1],
            windColor,
            countryMap.projection());
        if (windEnabled)
            Wind.show();
        else
            Wind.hide();
        // Restore setting
        Cookies.set('windEnabled', windEnabled);
        LoadingService.stopLoading();
    } else {
        Wind.hide();
    }

    if (!showSolarOption)
        d3.select(d3.select('#checkbox-solar').node().parentNode).style('display', 'none');
    if (solarEnabled && solar && solar['forecasts'][0] && solar['forecasts'][1]) {
        LoadingService.startLoading();
        // Make sure to disable solar if the drawing goes wrong
        Cookies.set('solarEnabled', false);
        Solar.draw('.solar',
            customDate ? moment(customDate) : moment(new Date()),
            solar.forecasts[0],
            solar.forecasts[1],
            solarColor,
            countryMap.projection(),
            function() {
                if (solarEnabled)
                    Solar.show();
                else
                    Solar.hide();
                // Restore setting
                Cookies.set('solarEnabled', solarEnabled);
                LoadingService.stopLoading();
            });
    } else {
        Solar.hide();
    }
}

var countryListSelector;

function dataLoaded(err, clientVersion, state, argSolar, argWind, argGeolocation) {
    if (err) {
        console.error(err);
        return;
    }

    // Debug: randomly generate data
    // Object.keys(exchanges).forEach(function(k) {
    //     if (state.exchanges[k]) {
    //         state.exchanges[k].netFlow = Math.random() * 1500 - 700;
    //         state.exchanges[k].co2intensity = Math.random() * 800;
    //     }
    // });
    // Object.keys(countries).forEach(function(k) {
    //     if (state.countries[k])
    //         state.countries[k].co2intensity = Math.random() * 800;
    // });

    // Is there a new version?
    d3.select('#new-version')
        .style('top', (clientVersion === bundleHash || useRemoteEndpoint) ? undefined : 0);

    currentMoment = (customDate && moment(customDate) || moment(state.datetime));
    d3.selectAll('.current-datetime').text(currentMoment.format('LL LT'));
    d3.selectAll('.current-datetime-from-now').text(currentMoment.fromNow());
    d3.selectAll('#current-datetime, #current-datetime-from-now')
        .style('color', 'darkred')
        .transition()
            .duration(800)
            .style('color', undefined);

    // Reset all data
    d3.entries(countries).forEach(function(entry) {
        entry.value.co2intensity = undefined;
        entry.value.exchange = {};
        entry.value.production = {};
        entry.value.productionCo2Intensities = {};
        entry.value.productionCo2IntensitySources = {};
        entry.value.storage = {};
        entry.value.source = undefined;
    });
    d3.entries(exchanges).forEach(function(entry) {
        entry.value.netFlow = undefined;
    });
    histories = {};

    // Populate with realtime country data
    d3.entries(state.countries).forEach(function(entry) {
        var countryCode = entry.key;
        var country = countries[countryCode];
        if (!country) {
            console.warn(countryCode + ' has no country definition.');
            return;
        }
        // Copy data
        d3.keys(entry.value).forEach(function(k) {
            country[k] = entry.value[k];
        });
        // Set date
        country.datetime = state.datetime;
        // Validate data
        if (!country.production) return;
        modeOrder.forEach(function (mode) {
            if (mode == 'other' || mode == 'unknown' || !country.datetime) return;
            // Check missing values
            // if (country.production[mode] === undefined && country.storage[mode] === undefined)
            //    console.warn(countryCode + ' is missing production or storage of ' + mode);
            // Check validity of production
            if (country.production[mode] !== undefined && country.production[mode] < 0)
                console.error(countryCode + ' has negative production of ' + mode);
            // Check validity of storage
            if (country.storage[mode] !== undefined && country.storage[mode] < 0)
                console.error(countryCode + ' has negative storage of ' + mode);
            // Check missing capacities
            // if (country.production[mode] !== undefined &&
            //     (country.capacity || {})[mode] === undefined)
            // {
            //     console.warn(countryCode + ' is missing capacity of ' + mode);
            // }
            // Check load factors > 1
            if (country.production[mode] !== undefined &&
                (country.capacity || {})[mode] !== undefined &&
                country.production[mode] > country.capacity[mode])
            {
                console.error(countryCode + ' produces more than its capacity of ' + mode);
            }
        });
        if (!country.exchange || !d3.keys(country.exchange).length)
            console.warn(countryCode + ' is missing exchanges');
    });

    // Render country list
    var validCountries = d3.values(countries).filter(function(d) {
        return d.co2intensity;
    }).sort(function(x, y) {
        if (!x.co2intensity && !x.countryCode)
            return d3.ascending(x.shortname || x.countryCode,
                y.shortname || y.countryCode);
        else
            return d3.ascending(x.co2intensity || Infinity,
                y.co2intensity || Infinity);
    });
    var selector = d3.select('.country-picker-container p')
        .selectAll('a')
        .data(validCountries);
    var enterA = selector.enter().append('a');
    enterA
        .append('div')
        .attr('class', 'emission-rect')
    enterA
        .append('span')
    enterA
        .append('img')
            .attr('class', 'flag')
    var selector = enterA.merge(selector);
    countryListSelector = selector;
    selector.select('span')
        .text(function(d) { return ' ' + (lang.zoneShortName[d.countryCode] || d.countryCode) + ' '; })
    selector.select('div.emission-rect')
        .style('background-color', function(d) {
            return d.co2intensity ? co2color(d.co2intensity) : 'gray';
        });
    selector.select('.flag')
        .attr('src', function(d) { return flags.flagUri(d.countryCode, 16); });
    selector.on('click', function(d) { selectedCountryCode = d.countryCode; showPage('country'); });

    // Assign country map data
    countryMap
        .data(d3.values(countries))

    // Add mouse over handlers
    countryMap.onCountryMouseOver(function (d) {
        d3.select(this)
            .style('opacity', 0.8)
            .style('cursor', 'pointer')
        if (d.co2intensity && co2Colorbar)
            co2Colorbar.currentMarker(d.co2intensity);
        var tooltip = d3.select('#country-tooltip');
        tooltip.classed('country-tooltip-visible', true);
        tooltip.select('#country-flag')
            .attr('src', flags.flagUri(d.countryCode, 16));
        tooltip.select('#country-name')
            .text(lang.zoneShortName[d.countryCode] || d.countryCode)
            .style('font-weight', 'bold');
        tooltip.select('.emission-rect')
            .style('background-color', d.co2intensity ? co2color(d.co2intensity) : 'gray');
        tooltip.select('.country-emission-intensity')
            .text(Math.round(d.co2intensity) || '?');

        var priceData = d.price || {};
        var hasPrice = priceData.value != null;
        tooltip.select('.country-spot-price')
            .text(hasPrice ? Math.round(priceData.value) : '?')
            .style('color', (priceData.value || 0) < 0 ? 'red' : undefined);
        tooltip.select('.country-spot-price-currency')
            .text(getSymbolFromCurrency(priceData.currency) || priceData.currency || '?')
        var hasFossilFuelData = d.fossilFuelRatio != null;
        var fossilFuelPercent = d.fossilFuelRatio * 100;
        tooltip.select('.fossil-fuel-percentage')
            .text(hasFossilFuelData ? Math.round(fossilFuelPercent) : '?');
    })
    .onCountryMouseMove(function () {
        placeTooltip("#country-tooltip", d3.event);
    })
    .onCountryMouseOut(function (d) {
        d3.select(this)
            .style('opacity', 1)
            .style('cursor', 'auto')
        if (d.co2intensity && co2Colorbar)
            co2Colorbar.currentMarker(undefined);
        d3.select('#country-tooltip').classed('country-tooltip-visible', false);
    });

    // Re-render country table if it already was visible
    if (selectedCountryCode && !countryHistoryGraph.frozen)
        countryTable.data(countries[selectedCountryCode]).render()
    selectCountry(selectedCountryCode, true);

    // Populate exchange pairs for arrows
    d3.entries(state.exchanges).forEach(function(obj) {
        var exchange = exchanges[obj.key];
        if (!exchange) {
            console.error('Missing exchange configuration for ' + obj.key);
            return;
        }
        // Copy data
        d3.keys(obj.value).forEach(function(k) {
            exchange[k] = obj.value[k];
        });
    });

    // Render exchanges
    if (countryMap.projection()) {
        exchangeLayer.projection(countryMap.projection())
    }
    exchangeLayer
        .data(d3.values(exchanges).filter(function(d) {
            return d.netFlow != 0 && d.netFlow != null;
        }))
        .onExchangeMouseOver(function (d) {
            d3.select(this)
                .style('opacity', 0.8)
                .style('cursor', 'pointer');
            if (d.co2intensity && co2Colorbar)
                co2Colorbar.currentMarker(d.co2intensity);
            var tooltip = d3.select('#exchange-tooltip');
            tooltip.style('display', 'inline');
            tooltip.select('.emission-rect')
                .style('background-color', d.co2intensity ? co2color(d.co2intensity) : 'gray');
            var i = d.netFlow > 0 ? 0 : 1;
            var ctrFrom = d.countryCodes[i];
            tooltip.selectAll('span#from')
                .text(lang.zoneShortName[ctrFrom] || ctrFrom);
            var ctrTo = d.countryCodes[(i + 1) % 2];
            tooltip.select('span#to')
                .text(lang.zoneShortName[ctrTo] || ctrTo);
            tooltip.select('span#flow')
                .text(Math.abs(Math.round(d.netFlow)));
            tooltip.select('img.flag.from')
                .attr('src', flags.flagUri(d.countryCodes[i], 16));
            tooltip.select('img.flag.to')
                .attr('src', flags.flagUri(d.countryCodes[(i + 1) % 2], 16));
            tooltip.select('.country-emission-intensity')
                .text(Math.round(d.co2intensity) || '?');
        })
        .onExchangeMouseMove(function () {
            placeTooltip("#exchange-tooltip", d3.event);
        })
        .onExchangeMouseOut(function (d) {
            d3.select(this)
                .style('opacity', 1)
                .style('cursor', 'auto')
            if (d.co2intensity && co2Colorbar)
                co2Colorbar.currentMarker(undefined);
            d3.select('#exchange-tooltip')
                .style('display', 'none');
        })
        .render();

    // Render weather if provided
    // Do not overwrite with null/undefined
    if (argWind) wind = argWind;
    if (argSolar) solar = argSolar;
    if (argGeolocation) geolocation = argGeolocation;

    // Update pages that need to be updated
    renderMap();

    // Debug
    console.log(countries)
};

// Get geolocation is on mobile (in order to select country)
function geolocalise(callback) {
    // Deactivated for now (too slow)
    callback(null, null);
    return;

    if (navigator.geolocation) {
        navigator.geolocation.getCurrentPosition(function(position) {
            var lonlat = [position.coords.longitude, position.coords.latitude];
            console.log('Current position is', lonlat);
            callback(null, lonlat);
        }, function(err) {
            console.warn(err);
            callback(null, null);
        });
    } else {
        console.warn(Error('Browser geolocation is not supported'));
        callback(null, null);
    }
}
function getCountryCode(lonlat, callback) {
    // Deactivated for now (UX was confusing)
    callback(null, null);
    return;

    d3.json('http://maps.googleapis.com/maps/api/geocode/json?latlng=' + lonlat[1] + ',' + lonlat[1], function (err, response) {
        if (err) {
            console.warn(err);
            callback(null, null);
            return;
        }
        var obj = response.results[0].address_components
            .filter(function(d) { return d.types.indexOf('country') != -1; });
        if (obj.length)
            callback(null, obj[0].short_name);
        else {
            console.warn(Error('Invalid geocoder response'), response);
            callback(null, null);
        }
    }); 
}

// Periodically load data
var connectionWarningTimeout = null;

function handleConnectionReturnCode(err) {
    if (err) {
        if (err.target) {
            // Avoid catching HTTPError 0
            // The error will be empty, and we can't catch any more info
            // for security purposes
            // See http://stackoverflow.com/questions/4844643/is-it-possible-to-trap-cors-errors
            if (err.target.status)
                catchError(Error(
                    'HTTPError ' +
                    err.target.status + ' ' + err.target.statusText + ' at ' +
                    err.target.responseURL + ': ' +
                    err.target.responseText));
        } else {
            catchError(err);
        }
        d3.select('#connection-warning').style('top', 0);
    } else {
        d3.select('#connection-warning').style('top', undefined);
        clearInterval(connectionWarningTimeout);
    }
}

function ignoreError(func) {
    return function() {
        var callback = arguments[arguments.length - 1];
        arguments[arguments.length - 1] = function(err, obj) {
            if (err) {
                return callback(null, null);
            } else {
                return callback(null, obj);
            }
        }
        func.apply(this, arguments);
    }
}

function fetch(showLoading, callback) {
    if (!showLoading) showLoading = false;
    if (showLoading) LoadingService.startLoading();
    // If data doesn't load in 15 secs, show connection warning
    connectionWarningTimeout = setTimeout(function(){
        d3.select('#connection-warning').style('top', 0);
    }, 15 * 1000);
    var Q = d3.queue();
    // We ignore errors in case this is run from a file:// protocol (e.g. cordova)
    Q.defer(ignoreError(d3.text), '/clientVersion');
    Q.defer(d3.json, ENDPOINT + '/v1/state' + (customDate ? '?datetime=' + customDate : ''));

    var now = customDate || new Date();

    if (!solarEnabled)
        Q.defer(DataService.fetchNothing);
    else if (!solar || Solar.isExpired(now, solar.forecasts[0], solar.forecasts[1]))
        Q.defer(ignoreError(DataService.fetchGfs), ENDPOINT, 'solar', now);
    else
        Q.defer(function(cb) { return cb(null, solar); });

    if (!windEnabled)
        Q.defer(DataService.fetchNothing);
    else if (!wind || Wind.isExpired(now, wind.forecasts[0], wind.forecasts[1]))
        Q.defer(ignoreError(DataService.fetchGfs), ENDPOINT, 'wind', now);
    else
        Q.defer(function(cb) { return cb(null, wind); });

    Q.defer(geolocalise);
    Q.await(function(err, clientVersion, state, solar, wind, geolocation) {
        handleConnectionReturnCode(err);
        if (!err)
            dataLoaded(err, clientVersion, state.data, solar, wind, geolocation);
        if (showLoading) LoadingService.stopLoading();
        if (callback) callback();
    });
};

function fetchAndReschedule() {
    if (!customDate)
        return fetch(false, function() {
            setTimeout(fetchAndReschedule, REFRESH_TIME_MINUTES * 60 * 1000);
        });
    else
        setTimeout(fetchAndReschedule, REFRESH_TIME_MINUTES * 60 * 1000);
};

function redraw() {
    if (selectedCountryCode) {
        countryTable.render();
        countryHistoryGraph.render();
    }
    countryMap.render();
    co2Colorbar.render();
    if (countryMap.projection()) {
        exchangeLayer
            .projection(countryMap.projection())
            .render();
    }
};

window.onresize = function () {
    redraw();
};

// Start a fetch showing loading.
// Later `fetchAndReschedule` won't show loading screen
fetch(true, function() {
    setTimeout(fetchAndReschedule, REFRESH_TIME_MINUTES * 60 * 1000);
});<|MERGE_RESOLUTION|>--- conflicted
+++ resolved
@@ -642,8 +642,8 @@
         selectCountry(undefined);
         renderMap();
         if (co2Colorbar) co2Colorbar.render();
-        if (windEnabled) windColorbar.render();
-        if (solarEnabled) solarColorbar.render();
+        if (windEnabled) if (windColorbar) windColorbar.render();
+        if (solarEnabled) if (solarColorbar) solarColorbar.render();
     }
     else {
         d3.select('.left-panel').classed('large-screen-visible', false);
@@ -652,8 +652,8 @@
             selectCountry(selectedCountryCode);
         } else if (pageName == 'info') {
             if (co2Colorbar) co2Colorbar.render();
-            if (windEnabled) windColorbar.render();
-            if (solarEnabled) solarColorbar.render();
+            if (windEnabled) if (windColorbar) windColorbar.render();
+            if (solarEnabled) if (solarColorbar) solarColorbar.render();
         }
     }
  
@@ -758,7 +758,6 @@
     }
 
     if (!countryMap.center()) {
-<<<<<<< HEAD
         if (geolocation) {
             countryMap.center(geolocation);
         } else if (selectedCountryCode) {
@@ -769,12 +768,6 @@
             countryMap.center([0, 50]);
         }
     }
-
-=======
-        regionParams = countryMap.regionParams[countryMap.region()] || countryMap.regionParams['europe'];
-        countryMap.center(geolocation || regionParams.center);
-    }
->>>>>>> 8844d47b
     exchangeLayer
         .projection(countryMap.projection())
         .render();
